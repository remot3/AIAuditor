/*
 * AIAuditor.java
 * Author: Richard Hyunho Im (@richeeta), Route Zero Security
 * 
 * Core class for the AI Auditor Burp Suite extension. 
 * This class integrates with multiple Large Language Models (LLMs) to 
 * analyze HTTP requests and responses for security vulnerabilities. 
 * It manages API interactions, processes findings, and provides detailed
 * results for integration into Burp Suite's Scanner and other tools.
 * 
 * Version: 1.0
 * 
 * CHANGELOG: December 2, 2024
 * - FIXED: All models should correctly report issues in the Scanner now.
 * - FIXED: All API keys should now validate correctly.
 * - FIXED: Saved API keys should now persist on restart.
 */

package burp;

import java.awt.event.ActionListener;
import java.awt.event.ActionEvent;
import java.io.BufferedReader;
import java.io.InputStream;
import java.io.InputStreamReader;
import java.io.OutputStream;
import java.net.HttpURLConnection;
import java.net.URL;
import java.nio.charset.StandardCharsets;
import java.time.Instant;
import java.time.Duration;
import java.util.concurrent.*;
import java.util.*;
import java.util.List;
 
import org.json.JSONArray;
import org.json.JSONException;
import org.json.JSONObject;

import burp.api.montoya.core.Range;
import burp.api.montoya.BurpExtension;
import burp.api.montoya.MontoyaApi;
import burp.api.montoya.core.Registration;
import burp.api.montoya.core.ToolType;
import burp.api.montoya.http.message.HttpRequestResponse;
import burp.api.montoya.persistence.PersistedObject;
import burp.api.montoya.scanner.AuditResult;
import burp.api.montoya.scanner.ConsolidationAction;
import burp.api.montoya.scanner.ScanCheck;
import burp.api.montoya.scanner.audit.insertionpoint.AuditInsertionPoint;
import burp.api.montoya.scanner.audit.issues.AuditIssue;
import burp.api.montoya.scanner.audit.issues.AuditIssueConfidence;
import burp.api.montoya.scanner.audit.issues.AuditIssueSeverity;
import burp.api.montoya.ui.Selection;
import burp.api.montoya.ui.contextmenu.*;
import burp.api.montoya.ui.editor.HttpRequestEditor;
import burp.api.montoya.ui.editor.HttpResponseEditor;
 
import javax.swing.*;
import java.awt.*;
 
public class AIAuditor implements BurpExtension, ContextMenuItemsProvider, ScanCheck {
    private static final String EXTENSION_NAME = "AI Companion";
    private static final int MAX_RETRIES = 3;
    private static final int RETRY_DELAY_MS = 1000;
<<<<<<< HEAD
    private static final String PREF_PREFIX = "ai_companion.";
=======
    private static final String PREF_PREFIX = "ai_auditor.";
>>>>>>> 713cd3d3
    private static final String DEFAULT_OLLAMA_HOST = "http://localhost:11434";
     
     private MontoyaApi api;
     private PersistedObject persistedData;
     private ThreadPoolManager threadPoolManager;
     private volatile boolean isShuttingDown = false;
     
     // UI Components
     private JPanel mainPanel;
<<<<<<< HEAD
    private JTextField ollamaHostField;
=======
     private JPasswordField openaiKeyField;
     private JPasswordField geminiKeyField;
     private JPasswordField claudeKeyField;
     private JTextField ollamaHostField;
>>>>>>> 713cd3d3
     private JComboBox<String> modelDropdown;
     private JTextArea promptTemplateArea;
     private JButton saveButton;
     private Registration menuRegistration;
     private Registration scanCheckRegistration;
 
     // Model Constants
     private static final Map<String, String> MODEL_MAPPING = new HashMap<String, String>() {{
        put("Default", "");
<<<<<<< HEAD
=======
        put("gpt-4o", "openai");
        put("gpt-4o-mini", "openai");
        put("o1-preview", "openai");
        put("o1-mini", "openai");
        put("claude-3-opus-latest", "claude");
        put("claude-3-5-sonnet-latest", "claude");
        put("claude-3-5-haiku-latest", "claude");
        put("gemini-1.5-pro", "gemini");
        put("gemini-1.5-flash", "gemini");
>>>>>>> 713cd3d3
        put("llama3", "ollama");
    }};
    
    @Override
    public void initialize(MontoyaApi api) {
        this.api = api;
        this.threadPoolManager = new ThreadPoolManager(api);    
        api.logging().logToOutput("Extension initializing...");

        // Test preferences
        try {
            String testKey = "test_" + System.currentTimeMillis();
            api.persistence().preferences().setString(PREF_PREFIX + "test", testKey);
            String retrieved = api.persistence().preferences().getString(PREF_PREFIX + "test");
            api.logging().logToOutput("Preferences test: " + 
                (testKey.equals(retrieved) ? "PASSED" : "FAILED"));
        } catch (Exception e) {
            api.logging().logToError("Preferences test error: " + e.getMessage());
        }
        
        // Register extension capabilities
        api.extension().setName(EXTENSION_NAME);
        menuRegistration = api.userInterface().registerContextMenuItemsProvider(this);
        scanCheckRegistration = api.scanner().registerScanCheck(this);
        
        // Initialize UI and load settings
        SwingUtilities.invokeLater(() -> {
            api.logging().logToOutput("Creating main tab...");
            createMainTab();
            
            // Add a small delay before loading settings to ensure UI is ready
            javax.swing.Timer swingTimer = new javax.swing.Timer(500, e -> {
                api.logging().logToOutput("Loading saved settings...");
                loadSavedSettings();
                ((javax.swing.Timer)e.getSource()).stop();
            });
            swingTimer.setRepeats(false);
            swingTimer.start();
        });
        
        api.logging().logToOutput("Extension initialization complete");
    }
    private void cleanup() {
        isShuttingDown = true;
        if (threadPoolManager != null) {
            threadPoolManager.shutdown();
        }
        if (menuRegistration != null) {
            menuRegistration.deregister();
        }
        if (scanCheckRegistration != null) {
            scanCheckRegistration.deregister();
        }
    }

    private void createMainTab() {
        mainPanel = new JPanel();
        mainPanel.setLayout(new BorderLayout());

        // Create settings panel
        JPanel settingsPanel = new JPanel(new GridBagLayout());
        GridBagConstraints gbc = new GridBagConstraints();
        gbc.fill = GridBagConstraints.HORIZONTAL;
        gbc.insets = new Insets(5, 5, 5, 5);



        // Ollama Host
        gbc.gridx = 0; gbc.gridy = 0;
        settingsPanel.add(new JLabel("Ollama Host:"), gbc);
        ollamaHostField = new JTextField(40);
        ollamaHostField.setText(DEFAULT_OLLAMA_HOST);
        gbc.gridx = 1;
        settingsPanel.add(ollamaHostField, gbc);
        JButton validateOllamaButton = new JButton("Validate");
        validateOllamaButton.addActionListener(e -> validateOllamaHost());
        gbc.gridx = 2;
        settingsPanel.add(validateOllamaButton, gbc);

<<<<<<< HEAD
        // Model Selection
        gbc.gridx = 0; gbc.gridy = 1;
        settingsPanel.add(new JLabel("AI Model:"), gbc);
        modelDropdown = new JComboBox<>(new String[]{
            "Default",
            "llama3"
=======
        // Ollama Host
        gbc.gridx = 0; gbc.gridy = 3;
        settingsPanel.add(new JLabel("Ollama Host:"), gbc);
        ollamaHostField = new JTextField(40);
        ollamaHostField.setText(DEFAULT_OLLAMA_HOST);
        gbc.gridx = 1;
        settingsPanel.add(ollamaHostField, gbc);
        JButton validateOllamaButton = new JButton("Validate");
        validateOllamaButton.addActionListener(e -> validateOllamaHost());
        gbc.gridx = 2;
        settingsPanel.add(validateOllamaButton, gbc);

        // Model Selection
        gbc.gridx = 0; gbc.gridy = 4;
        settingsPanel.add(new JLabel("AI Model:"), gbc);
        modelDropdown = new JComboBox<>(new String[]{
            "Default",
            "claude-3-opus-latest",
            "claude-3-5-sonnet-latest",
            "claude-3-5-haiku-latest",
            "gemini-1.5-pro",
            "gemini-1.5-flash",
            "gpt-4o-mini",
            "gpt-4o",
            "o1-preview",
            "o1-mini",
            "llama3",
>>>>>>> 713cd3d3
        });
        gbc.gridx = 1;
        settingsPanel.add(modelDropdown, gbc);

        // Custom Prompt Template
<<<<<<< HEAD
        gbc.gridx = 0; gbc.gridy = 2;
=======
        gbc.gridx = 0; gbc.gridy = 5;
>>>>>>> 713cd3d3
        settingsPanel.add(new JLabel("Prompt Template:"), gbc);
        promptTemplateArea = new JTextArea(5, 40);
        promptTemplateArea.setLineWrap(true);
        promptTemplateArea.setWrapStyleWord(true);
        JScrollPane scrollPane = new JScrollPane(promptTemplateArea);
        gbc.gridx = 1;
        settingsPanel.add(scrollPane, gbc);

        // Save Button
        saveButton = new JButton("Save Settings");
        saveButton.addActionListener(new ActionListener() {
            @Override
            public void actionPerformed(ActionEvent e) {
                saveSettings();
            }
        });
<<<<<<< HEAD
        gbc.gridx = 1; gbc.gridy = 3;
=======
        gbc.gridx = 1; gbc.gridy = 6;
>>>>>>> 713cd3d3
        settingsPanel.add(saveButton, gbc);

        /* planned for future release
        JPanel statusPanel = new JPanel(new GridLayout(4, 1));
        statusPanel.setBorder(BorderFactory.createTitledBorder("Status"));
        statusPanel.add(new JLabel("Active Tasks: 0"));
        statusPanel.add(new JLabel("Queued Tasks: 0"));
        statusPanel.add(new JLabel("Completed Tasks: 0"));
        statusPanel.add(new JLabel("Memory Usage: 0 MB")); */

        // Add panels to main panel
        mainPanel.add(settingsPanel, BorderLayout.CENTER);
        //mainPanel.add(statusPanel, BorderLayout.CENTER);

        // Register the tab
        api.userInterface().registerSuiteTab("AI Companion", mainPanel);
    }


    private void saveSettings() {
        api.logging().logToOutput("Starting saveSettings()...");

        try {
<<<<<<< HEAD
            String ollamaHost = ollamaHostField.getText().trim();

            if (ollamaHost.isEmpty()) {
                SwingUtilities.invokeLater(() -> {
                    JOptionPane.showMessageDialog(mainPanel,
                        "Please configure the Ollama host",
=======
            // Get API keys from UI fields
            String openaiKey = new String(openaiKeyField.getPassword()).trim();
            String geminiKey = new String(geminiKeyField.getPassword()).trim();
            String claudeKey = new String(claudeKeyField.getPassword()).trim();
            String ollamaHost = ollamaHostField.getText().trim();
            
            // Check if at least one valid provider is configured
            if (openaiKey.isEmpty() && geminiKey.isEmpty() && claudeKey.isEmpty() && ollamaHost.isEmpty()) {
                SwingUtilities.invokeLater(() -> {
                    JOptionPane.showMessageDialog(mainPanel,
                        "Please configure at least one provider",
>>>>>>> 713cd3d3
                        "Validation Error",
                        JOptionPane.WARNING_MESSAGE);
                });
                return;
            }
<<<<<<< HEAD

=======
            
            // Save using Montoya preferences
            api.persistence().preferences().setString(PREF_PREFIX + "openai_key", openaiKey);
            api.persistence().preferences().setString(PREF_PREFIX + "gemini_key", geminiKey);
            api.persistence().preferences().setString(PREF_PREFIX + "claude_key", claudeKey);
>>>>>>> 713cd3d3
            api.persistence().preferences().setString(PREF_PREFIX + "ollama_host", ollamaHost);
            
            // Save selected model
            String selectedModel = (String) modelDropdown.getSelectedItem();
            api.persistence().preferences().setString(PREF_PREFIX + "selected_model", selectedModel);
            
            // Save custom prompt if modified from default
            String currentPrompt = promptTemplateArea.getText();
            String defaultPrompt = getDefaultPromptTemplate();
            if (!currentPrompt.equals(defaultPrompt)) {
                api.persistence().preferences().setString(PREF_PREFIX + "custom_prompt", currentPrompt);
            }
            
            // Save timestamp
            api.persistence().preferences().setLong(PREF_PREFIX + "last_save", System.currentTimeMillis());
            
            // Verify saves were successful
<<<<<<< HEAD
            boolean allValid = verifySettings(ollamaHost);
=======
            boolean allValid = verifySettings(openaiKey, geminiKey, claudeKey, ollamaHost);
>>>>>>> 713cd3d3
            
            if (allValid) {
                SwingUtilities.invokeLater(() -> {
                    JOptionPane.showMessageDialog(mainPanel, 
                        "Settings saved successfully!", 
                        "Success", 
                        JOptionPane.INFORMATION_MESSAGE);
                });
            }
            
        } catch (Exception e) {
            api.logging().logToError("Error saving settings: " + e.getMessage());
            SwingUtilities.invokeLater(() -> {
                JOptionPane.showMessageDialog(mainPanel,
                    "Error saving settings: " + e.getMessage(),
                    "Error",
                    JOptionPane.ERROR_MESSAGE);
            });
        }
    }
    
<<<<<<< HEAD
    private boolean verifySettings(String ollamaHost) {
        String verifyOllama = api.persistence().preferences().getString(PREF_PREFIX + "ollama_host");
        boolean valid = ollamaHost.equals(verifyOllama);
        if (!valid) {
            api.logging().logToError("Settings verification failed: Ollama host mismatch");
=======
    private boolean verifySettings(String openaiKey, String geminiKey, String claudeKey, String ollamaHost) {
        boolean allValid = true;
        StringBuilder errors = new StringBuilder();
        
        // Verify each key was saved correctly
        String verifyOpenai = api.persistence().preferences().getString(PREF_PREFIX + "openai_key");
        if (!openaiKey.equals(verifyOpenai)) {
            allValid = false;
            errors.append("OpenAI key verification failed\n");
        }
        
        String verifyGemini = api.persistence().preferences().getString(PREF_PREFIX + "gemini_key"); 
        if (!geminiKey.equals(verifyGemini)) {
            allValid = false;
            errors.append("Gemini key verification failed\n");
        }
        
        String verifyClaude = api.persistence().preferences().getString(PREF_PREFIX + "claude_key");
        if (!claudeKey.equals(verifyClaude)) {
            allValid = false;
            errors.append("Claude key verification failed\n");
        }

        String verifyOllama = api.persistence().preferences().getString(PREF_PREFIX + "ollama_host");
        if (!ollamaHost.equals(verifyOllama)) {
            allValid = false;
            errors.append("Ollama host verification failed\n");
        }
        
        if (!allValid) {
            api.logging().logToError("Settings verification failed:\n" + errors.toString());
>>>>>>> 713cd3d3
        }
        return valid;
    }
    
    private void loadSavedSettings() {
        api.logging().logToOutput("Starting loadSavedSettings()...");
        
        if (ollamaHostField == null) {
            api.logging().logToError("Cannot load settings - UI components not initialized");
            return;
        }
        
        try {
<<<<<<< HEAD
=======
            // Load API keys
            String openaiKey = api.persistence().preferences().getString(PREF_PREFIX + "openai_key");
            String geminiKey = api.persistence().preferences().getString(PREF_PREFIX + "gemini_key");
            String claudeKey = api.persistence().preferences().getString(PREF_PREFIX + "claude_key");
>>>>>>> 713cd3d3
            String ollamaHost = api.persistence().preferences().getString(PREF_PREFIX + "ollama_host");
            
            // Load selected model
            String selectedModel = api.persistence().preferences().getString(PREF_PREFIX + "selected_model");
            
            // Load custom prompt if exists
            String customPrompt = api.persistence().preferences().getString(PREF_PREFIX + "custom_prompt");
            
            // Log retrieval status
            api.logging().logToOutput("Retrieved from preferences:");
            api.logging().logToOutput("- Selected model: " + selectedModel);
            api.logging().logToOutput("- Ollama host: " + (ollamaHost != null ? ollamaHost : "null"));
            
            // Update UI components
            SwingUtilities.invokeLater(() -> {
<<<<<<< HEAD
=======
                // Set API keys
                openaiKeyField.setText(openaiKey != null ? openaiKey : "");
                geminiKeyField.setText(geminiKey != null ? geminiKey : "");
                claudeKeyField.setText(claudeKey != null ? claudeKey : "");
>>>>>>> 713cd3d3
                ollamaHostField.setText(ollamaHost != null ? ollamaHost : DEFAULT_OLLAMA_HOST);
                
                // Set selected model
                if (selectedModel != null && modelDropdown != null) {
                    modelDropdown.setSelectedItem(selectedModel);
                }
                
                // Set custom prompt if exists
                if (customPrompt != null && !customPrompt.isEmpty() && promptTemplateArea != null) {
                    promptTemplateArea.setText(customPrompt);
                }
                
                api.logging().logToOutput("UI fields updated with saved values");
            });
            
        } catch (Exception e) {
            api.logging().logToError("Error loading settings: " + e.getMessage());
        }
    }
    
    private String getDefaultPromptTemplate() {
        return "You are an expert web application security researcher specializing in identifying high-impact vulnerabilities. " +
        "Analyze the provided HTTP request and response like a skilled bug bounty hunter, focusing on:\n\n" +
        "HIGH PRIORITY ISSUES:\n" +
        "1. Remote Code Execution (RCE) opportunities\n" +
        "2. SQL, NoSQL, command injection vectors\n" +
        "3. Authentication/Authorization bypasses\n" +
        "4. Insecure deserialization patterns\n" +
        "5. IDOR vulnerabilities (analyze ID patterns and access controls)\n" +
        "6. OAuth security issues (token exposure, implicit flow risks, state validation)\n" +
        "7. Sensitive information disclosure (tokens, credentials, internal paths)\n" +
        "8. XSS with demonstrable impact (focus on stored/reflected with actual risk)\n" +
        "9. CSRF in critical functions\n" +
        "10. Insecure cryptographic implementations\n" +
        "11. API endpoint security issues\n" +
        "12. Token entropy/predictability issues\n" +
        "+ Vulnerabilities that can directly be mapped to a CVE with public PoC and high-to-critical severity OWASP Top 10 vulnerabilities. \n\n" +
        "ANALYSIS GUIDELINES:\n" +
        "- Prioritize issues likely to be missed by Nessus, Nuclei, and Burp Scanner\n" +
        "- Focus on vulnerabilities requiring deep response analysis\n" +
        "- Report API endpoints found in JS files as INFORMATION level only\n" +
        "- Ignore low-impact findings like missing headers (CSP, cookie flags, absence of security headers)\n" +
        "- Skip theoretical issues without clear evidence\n" +
        "- Provide specific evidence, reproduction steps or specifically crafted proof of concept\n" +
        "- Include detailed technical context for each finding\n\n" +
               
        "SEVERITY CRITERIA:\n" +
        "HIGH: Immediate security impact (examples: RCE, auth bypass, MFA bypass, OAuth implicit flow, SSRF, critical data exposure, hardcoded secrets depending on context, command injection, insecure deserialization)\n" +
        "MEDIUM: Significant but not critical (examples: IDOR with limited scope, stored XSS, blind SSRF, blind injection, hardcoded secrets depending on context)\n" +
        "LOW: Valid security issue but limited impact (examples: Reflected XSS, HTML or CSS or DOM manipulation requiring user interaction)\n" +
        "INFORMATION: Useful security insights (API endpoints, potential attack surfaces)\n\n" +
          
        "CONFIDENCE CRITERIA:\n" +
        "CERTAIN: Over 95 percent confident with clear evidence and reproducible\n" +
        "FIRM: Over 60 percent confident with very strong indicators but needing additional validation\n" +
        "TENTATIVE: At least 50 percent confident with indicators warranting further investigation\n\n" +
             
        "Format findings as JSON with the following structure:\n" +
            "{\n" +
            "  \"findings\": [{\n" +
            "    \"vulnerability\": \"Clear, specific, concise title of issue\",\n" +
            "    \"location\": \"Exact location in request/response (parameter, header, or path)\",\n" +
            "    \"explanation\": \"Detailed technical explanation with evidence from the request/response\",\n" +
            "    \"exploitation\": \"Specific steps to reproduce/exploit\",\n" +
            "    \"validation_steps\": \"Steps to validate the finding\",\n" +
            "    \"severity\": \"HIGH|MEDIUM|LOW|INFORMATION\",\n" +
            "    \"confidence\": \"CERTAIN|FIRM|TENTATIVE\"\n" +
            "  }]\n" +
            "}\n\n" +
            
            "IMPORTANT:\n" +
            "- Only report findings with clear evidence in the request/response\n" +
            "- Issues below 50 percent confidence should not be reported unless severity is HIGH\n" +
            "- Include specific paths, parameters, or patterns that indicate the vulnerability\n" +
            "- For OAuth issues, carefully analyze token handling and flows (especially implicit flow)\n" +
            "- For IDOR, analyze ID patterns and access control mechanisms\n" +
            "- For injection points, provide exact payload locations\n" +
            "- Ignore hardcoded Google client ID, content security policy, strict transport security not enforced, cookie scoped to parent domain, cacheable HTTPS response, browser XSS filter disabled\n" +
            "- For sensitive info disclosure, specify exact data exposed\n" +
            "- Only return JSON with findings, no other content!";
    }
    
    private void validateOllamaHost()() {
        String host = ollamaHostField.getText().trim();
        if (host.isEmpty()) {
            showValidationError("Ollama host is empty");
            return;
        }
        try {
            if (!host.startsWith("http")) {
                host = "http://" + host;
            }
            URL url = new URL(host + "/api/tags");
            HttpURLConnection conn = (HttpURLConnection) url.openConnection();
            conn.setRequestMethod("GET");
            int code = conn.getResponseCode();
            if (code == 200) {
                JOptionPane.showMessageDialog(mainPanel, "Ollama host reachable");
            } else {
                JOptionPane.showMessageDialog(mainPanel, "Ollama host returned status " + code);
            }
<<<<<<< HEAD
        } catch (Exception ex) {
            JOptionPane.showMessageDialog(mainPanel, "Error reaching Ollama host: " + ex.getMessage(), "Validation Error", JOptionPane.ERROR_MESSAGE);
=======
        } catch (Exception e) {
            api.logging().logToError("Error validating API key: " + e.getMessage());
            return false;
        }
    }
    
    
    private void validateApiKey(String provider) {
        String apiKey = "";
        String endpoint = "";
        String jsonBody = "";
        boolean isValid = false;
    
        try {
            switch (provider) {
                case "openai":
                    apiKey = openaiKeyField.getText();
                    endpoint = "https://api.openai.com/v1/models";
                    break;
    
                    case "gemini":
                    apiKey = geminiKeyField.getText();
                    endpoint = "https://generativelanguage.googleapis.com/v1beta/models/gemini-1.5-flash:generateContent?key=" + apiKey;
                    jsonBody = "{"
                             + "  \"contents\": ["
                             + "    {\"parts\": [{\"text\": \"one plus one equals (respond with one integer only)\"}]}"
                             + "  ]"
                             + "}";
                    break;
                
    
                    case "claude":
                    apiKey = claudeKeyField.getText();
                    endpoint = "https://api.anthropic.com/v1/messages";
                    jsonBody = "{"
                             + "  \"model\": \"claude-3-5-sonnet-latest\","
                             + "  \"max_tokens\": 1024,"
                             + "  \"messages\": ["
                             + "    {\"role\": \"user\", \"content\": \"one plus one equals (respond with one integer only)\"}"
                             + "  ]"
                             + "}";
                    break;

                case "ollama":
                    validateOllamaHost();
                    return;

                default:
                    JOptionPane.showMessageDialog(mainPanel, "Unknown provider: " + provider, "Validation Error", JOptionPane.ERROR_MESSAGE);
                    return;
            }
    
            // Validate API key
            isValid = validateApiKeyWithEndpoint(apiKey, endpoint, jsonBody, provider);
    
            // Display result
            String message = isValid ? provider + " API key is valid" : provider + " API key validation failed";
            JOptionPane.showMessageDialog(mainPanel, message);
    
        } catch (Exception e) {
            api.logging().logToError("Error validating API key for " + provider + ": " + e.getMessage());
            JOptionPane.showMessageDialog(mainPanel, "Error validating API key: " + e.getMessage(), "Validation Error", JOptionPane.ERROR_MESSAGE);
>>>>>>> 713cd3d3
        }
    }

    private void validateOllamaHost() {
        String host = ollamaHostField.getText().trim();
        if (host.isEmpty()) {
            showValidationError("Ollama host is empty");
            return;
        }
        try {
            if (!host.startsWith("http")) {
                host = "http://" + host;
            }
            URL url = new URL(host + "/api/tags");
            HttpURLConnection conn = (HttpURLConnection) url.openConnection();
            conn.setRequestMethod("GET");
            int code = conn.getResponseCode();
            if (code == 200) {
                JOptionPane.showMessageDialog(mainPanel, "Ollama host reachable");
            } else {
                JOptionPane.showMessageDialog(mainPanel, "Ollama host returned status " + code);
            }
        } catch (Exception ex) {
            JOptionPane.showMessageDialog(mainPanel, "Error reaching Ollama host: " + ex.getMessage(), "Validation Error", JOptionPane.ERROR_MESSAGE);
        }
    }
    
    
    
private void showValidationError(String message) {
        SwingUtilities.invokeLater(() -> JOptionPane.showMessageDialog(mainPanel, message, "Validation Error", JOptionPane.ERROR_MESSAGE));
    }
    
    @Override
    public List<Component> provideMenuItems(ContextMenuEvent event) {
    List<Component> menuItems = new ArrayList<>();

    // Handle Message Editor selection
    event.messageEditorRequestResponse().ifPresent(editor -> {
        HttpRequestResponse reqRes = editor.requestResponse();
        if (reqRes == null || reqRes.request() == null) {
            return;
        }

        // Check for text selection using selectionOffsets
        Optional<Range> selectionRange = editor.selectionOffsets();
        if (selectionRange.isPresent()) {
            JMenuItem scanSelected = new JMenuItem("AI Companion > Scan Selected Portion");
            scanSelected.addActionListener(e -> handleSelectedScan(editor));
            menuItems.add(scanSelected);
        }

        // Add full scan option
        JMenuItem scanFull = new JMenuItem("AI Companion > Scan Full Request/Response");
        scanFull.addActionListener(e -> handleFullScan(reqRes));
        menuItems.add(scanFull);
    });

    // Handle Proxy History / Site Map selection
    List<HttpRequestResponse> selectedItems = event.selectedRequestResponses();
    if (!selectedItems.isEmpty()) {
        if (selectedItems.size() == 1) {
            JMenuItem scanItem = new JMenuItem("AI Companion > Scan Request/Response");
            scanItem.addActionListener(e -> handleFullScan(selectedItems.get(0)));
            menuItems.add(scanItem);
        } else {
            JMenuItem scanMultiple = new JMenuItem(String.format("AI Companion > Scan %d Requests", selectedItems.size()));
            scanMultiple.addActionListener(e -> handleMultipleScan(selectedItems));
            menuItems.add(scanMultiple);
        }
    }

    return menuItems;
}

    private void handleSelectedScan(MessageEditorHttpRequestResponse editor) {
    try {
        Optional<Range> selectionRange = editor.selectionOffsets();
        if (!selectionRange.isPresent()) {
            return;
        }

        int start = selectionRange.get().startIndexInclusive();
        int end = selectionRange.get().endIndexExclusive();

        // Use editor content instead of reqRes.request()
        String editorContent = editor.selectionContext() == MessageEditorHttpRequestResponse.SelectionContext.REQUEST
                ? editor.requestResponse().request().toString()
                : editor.requestResponse().response() != null ? editor.requestResponse().response().toString() : "";

        // Ensure range is within bounds
        if (start >= 0 && end <= editorContent.length()) {
            String selectedContent = editorContent.substring(start, end);
            processAuditRequest(editor.requestResponse(), selectedContent, true);
        } else {
            throw new IndexOutOfBoundsException("Range [" + start + ", " + end + "] out of bounds for length " + editorContent.length());
        }
    } catch (Exception e) {
        api.logging().logToError("Error processing selected content: " + e.getMessage());
        showError("Error processing selected content", e);
    }
}


    

    private void handleFullScan(HttpRequestResponse reqRes) {
        if (reqRes == null || reqRes.request() == null) {
            return;
        }
        processAuditRequest(reqRes, null, false);
    }

    private void handleMultipleScan(List<HttpRequestResponse> requests) {
        if (requests == null || requests.isEmpty()) {
            return;
        }

        int batchSize = 5; // Process 5 requests at a time
        for (int i = 0; i < requests.size(); i += batchSize) {
            int endIndex = Math.min(i + batchSize, requests.size());
            List<HttpRequestResponse> batch = requests.subList(i, endIndex);
            
            for (HttpRequestResponse reqRes : batch) {
                if (reqRes != null && reqRes.request() != null) {
                    processAuditRequest(reqRes, null, false);
                }
            }

            // Add small delay between batches to prevent overwhelming
            if (endIndex < requests.size()) {
                try {
                    Thread.sleep(1000);
                } catch (InterruptedException e) {
                    Thread.currentThread().interrupt();
                    break;
                }
            }
        }
    }

    private void processAuditRequest(HttpRequestResponse reqRes, String selectedContent, boolean isSelectedPortion) {
        String selectedModel = getSelectedModel();
        String provider = MODEL_MAPPING.get(selectedModel);
        String apiKey = getApiKeyForModel(selectedModel);

        if (!"ollama".equals(provider) && (apiKey == null || apiKey.isEmpty())) {
            SwingUtilities.invokeLater(() ->
                JOptionPane.showMessageDialog(mainPanel, "API key not configured for " + selectedModel));
            return;
        }
    
        CompletableFuture.runAsync(() -> {
            try {
                List<String> chunks;
                if (isSelectedPortion && selectedContent != null) {
                    chunks = RequestChunker.chunkContent(selectedContent);
                } else {
                    String request = reqRes.request().toString();
                    String response = reqRes.response() != null ? reqRes.response().toString() : "";
                    chunks = RequestChunker.chunkContent(request + "\n\n" + response);
                }
    
                // Create Set to track processed vulns
                Set<String> processedVulnerabilities = new HashSet<>();
    
                // Submit tasks to the thread pool for analysis
                List<CompletableFuture<JSONObject>> futures = new ArrayList<>();
                for (String chunk : chunks) {
                    futures.add(threadPoolManager.submitTask(provider,
                        () -> sendToAI(selectedModel, apiKey, chunk)));
                }
    
                // Process all chunkie cheeses and combine results
                CompletableFuture.allOf(futures.toArray(new CompletableFuture[0]))
                    .thenAccept(v -> {
                        try {
                            for (CompletableFuture<JSONObject> future : futures) {
                                JSONObject result = future.get();
                                processAIFindings(result, reqRes, processedVulnerabilities, selectedModel);
                            }
                        } catch (Exception e) {
                            api.logging().logToError("Error processing AI responses: " + e.getMessage());
                            showError("Error processing AI responses", e);
                        }
                    })
                    .exceptionally(e -> {
                        api.logging().logToError("Error in AI analysis: " + e.getMessage());
                        showError("Error in AI analysis", e);
                        return null;
                    });
    
            } catch (Exception e) {
                api.logging().logToError("Error in request processing: " + e.getMessage());
                showError("Error processing request", e);
            }
        }).exceptionally(e -> {
            api.logging().logToError("Critical error in request processing: " + e.getMessage());
            showError("Critical error", e);
            return null;
        });
    }
    

    private JSONObject sendToAI(String model, String apiKey, String content) throws Exception {
        String provider = MODEL_MAPPING.get(model);
        if (provider == null) {
            throw new IllegalArgumentException("Unsupported model: " + model);
        }
    
        URL url;
        JSONObject jsonBody = new JSONObject();
        String prompt = promptTemplateArea.getText();
    
        if (prompt == null || prompt.isEmpty()) {
            prompt = getDefaultPromptTemplate();
        }
    
        // Configure endpoint and payload
        switch (provider) {
            case "openai":
                url = new URL("https://api.openai.com/v1/chat/completions");
                jsonBody.put("model", model)
                        .put("messages", new JSONArray()
                            .put(new JSONObject()
                                .put("role", "user")
                                .put("content", prompt + "\n\nContent to analyze:\n" + content)));
                break;
    
            case "gemini":
                url = new URL("https://generativelanguage.googleapis.com/v1beta/models/" + model + ":generateContent?key=" + apiKey);
                jsonBody.put("contents", new JSONArray()
                        .put(new JSONObject()
                            .put("parts", new JSONArray()
                                .put(new JSONObject()
                                    .put("text", prompt + "\n\nContent to analyze:\n" + content)))));
                break;
    
            case "claude":
                url = new URL("https://api.anthropic.com/v1/messages");
                jsonBody.put("model", model)
                        .put("max_tokens", 1024)
                        .put("messages", new JSONArray()
                            .put(new JSONObject()
                                .put("role", "user")
                                .put("content", prompt + "\n\nContent to analyze:\n" + content)));
                break;

            case "ollama":
                String base = ollamaHostField.getText().trim();
                if (base.isEmpty()) {
                    base = DEFAULT_OLLAMA_HOST;
                }
                if (!base.startsWith("http")) {
                    base = "http://" + base;
                }
                url = new URL(base + "/api/generate");
                jsonBody.put("model", model)
                        .put("prompt", prompt + "\n\nContent to analyze:\n" + content)
                        .put("stream", false);
                break;

            default:
                throw new IllegalArgumentException("Unsupported provider: " + provider);
        }
    
        // Retry logic
        Exception lastException = null;
        for (int attempt = 0; attempt < MAX_RETRIES; attempt++) {
            try {
                return sendRequest(url, jsonBody, apiKey, model);
            } catch (Exception e) {
                lastException = e;
                api.logging().logToError("Attempt " + (attempt + 1) + " failed: " + e.getMessage());
                Thread.sleep(RETRY_DELAY_MS * (attempt + 1));
            }
        }
        throw new Exception("Failed after " + MAX_RETRIES + " attempts", lastException);
    }
    
    
    

    private JSONObject sendRequest(URL url, JSONObject jsonBody, String apiKey, String model) throws Exception {
    HttpURLConnection conn = null;
    BufferedReader reader = null;
    try {
        conn = (HttpURLConnection) url.openConnection();
        conn.setRequestMethod("POST");
        conn.setRequestProperty("Content-Type", "application/json");
        conn.setConnectTimeout(30000);
        conn.setReadTimeout(30000);

        String provider = MODEL_MAPPING.get(model);
        switch (provider) {
            case "claude":
                conn.setRequestProperty("x-api-key", apiKey);
                conn.setRequestProperty("anthropic-version", "2023-06-01");
                break;
            case "openai":
                conn.setRequestProperty("Authorization", "Bearer " + apiKey);
                break;
            case "gemini":
                // Google API key is included in the URL bc ofc Google
                break;
            case "ollama":
                // no authentication required
                break;
        }

        // Send the request body
        if (jsonBody != null) {
            conn.setDoOutput(true);
            try (OutputStream os = conn.getOutputStream()) {
                os.write(jsonBody.toString().getBytes(StandardCharsets.UTF_8));
                os.flush();
            }
        }

        // Read the response
        int responseCode = conn.getResponseCode();
        InputStream inputStream = (responseCode == 200) ? conn.getInputStream() : conn.getErrorStream();
        reader = new BufferedReader(new InputStreamReader(inputStream, StandardCharsets.UTF_8));
        StringBuilder responseBuilder = new StringBuilder();
        String line;
        while ((line = reader.readLine()) != null) {
            responseBuilder.append(line);
        }

        String responseContent = responseBuilder.toString();

        // Log the response for debugging
        api.logging().logToOutput("API Response: " + responseContent);

        if (responseCode == 200) {
            return new JSONObject(responseContent);
        } else {
            throw new Exception("API error " + responseCode + ": " + responseContent);
        }

    } finally {
        SafeUtils.closeQuietly(reader);
        SafeUtils.disconnectQuietly(conn);
    }
}

private void processAIFindings(JSONObject aiResponse, HttpRequestResponse requestResponse, Set<String> processedVulnerabilities, String model) {
    try {
        api.logging().logToOutput("AI Response: " + aiResponse.toString(2));

        // Extract content based on the provider
        String content = extractContentFromResponse(aiResponse, model);
        if (content == null || content.isEmpty()) {
            throw new JSONException("No valid content found in AI response.");
        }

        // Log raw content
        api.logging().logToOutput("Raw content: " + content);

        // Unwrap ```json ... ```
        if (content.startsWith("```json")) {
            content = content.substring(content.indexOf("{"), content.lastIndexOf("}") + 1);
        }

        api.logging().logToOutput("Extracted JSON: " + content);

        // Parse findings JSON
        JSONObject findingsJson = new JSONObject(content);

        // Ensure findings key exists
        if (!findingsJson.has("findings")) {
            throw new JSONException("Key 'findings' not found in extracted JSON.");
        }

        // Parse findings array
        JSONArray findings = findingsJson.getJSONArray("findings");

        for (int i = 0; i < findings.length(); i++) {
            JSONObject finding = findings.getJSONObject(i);

            // Skip duplicate vulns
            String hash = generateVulnerabilityHash(finding, requestResponse);
            if (processedVulnerabilities.contains(hash)) {
                continue;
            }
            processedVulnerabilities.add(hash);

            // Parse severity and confidence
            AuditIssueSeverity severity = parseSeverity(finding.getString("severity"));
            AuditIssueConfidence confidence = parseConfidence(finding.getString("confidence"));

            // Build issue details
            StringBuilder issueDetail = new StringBuilder();
            issueDetail.append("Issue identified by AI Companion\n\n");
            issueDetail.append("Location: ").append(finding.optString("location", "Unknown")).append("\n\n");
            issueDetail.append("Detailed Explanation:\n").append(finding.optString("explanation", "No explanation provided")).append("\n\n");
            issueDetail.append("Confidence Level: ").append(confidence.name()).append("\n");
            issueDetail.append("Severity Level: ").append(severity.name());

            // Build AIAuditIssue
            AIAuditIssue issue = new AIAuditIssue.Builder()
                    .name("AI Audit: " + finding.optString("vulnerability", "Unknown Vulnerability"))
                    .detail(issueDetail.toString())
                    .endpoint(requestResponse.request().url())
                    .severity(severity)
                    .confidence(confidence)
                    .requestResponses(Collections.singletonList(requestResponse))
                    .modelUsed(model)
                    .build();

            // Add issue to sitemap
            api.siteMap().add(issue);
        }
    } catch (Exception e) {
        api.logging().logToError("Error processing AI findings: " + e.getMessage());
    }
}



private String extractContentFromResponse(JSONObject response, String model) {
    try {
        String provider = MODEL_MAPPING.get(model);
        if (provider == null) {
            throw new IllegalArgumentException("Unknown model: " + model);
        }

        // Log raw response for debugging
        api.logging().logToOutput("Raw response: " + response.toString());

        switch (provider) {
            case "claude":
                // Extract "text" for Claude
                if (response.has("content")) {
                    JSONArray contentArray = response.getJSONArray("content");
                    if (contentArray.length() > 0) {
                        return contentArray.getJSONObject(0).getString("text");
                    }
                }
                break;

            case "gemini":
                // Extract "text" under "candidates" > "content" > "parts" for Gemini
                JSONArray candidates = response.optJSONArray("candidates");
                if (candidates != null && candidates.length() > 0) {
                    JSONObject candidate = candidates.getJSONObject(0);
                    JSONObject content = candidate.optJSONObject("content");
                    if (content != null) {
                        JSONArray parts = content.optJSONArray("parts");
                        if (parts != null && parts.length() > 0) {
                            return parts.getJSONObject(0).getString("text");
                        }
                    }
                }
                break;

            case "openai":
                return response
                        .getJSONArray("choices")
                        .getJSONObject(0)
                        .getJSONObject("message")
                        .getString("content");

            case "ollama":
                return response.getString("response");

            default:
                throw new IllegalArgumentException("Unsupported provider: " + provider);
        }
    } catch (Exception e) {
        api.logging().logToError("Error extracting content from response: " + e.getMessage());
    }
    return "";
}

private String formatFindingDetails(JSONObject finding) {
    if (finding == null) return "";

    StringBuilder details = new StringBuilder();
    details.append("<div style='font-family: Arial, sans-serif;'>");
    
    String location = SafeUtils.safeGetString(finding, "location");
    if (!location.isEmpty()) {
        details.append("<b>Location:</b><br/>")
               .append(escapeHtml(location))
               .append("<br/><br/>");
    }
    
    String explanation = SafeUtils.safeGetString(finding, "explanation");
    if (!explanation.isEmpty()) {
        details.append("<b>Technical Details:</b><br/>")
               .append(escapeHtml(explanation))
               .append("<br/><br/>");
    }

    String exploitation = SafeUtils.safeGetString(finding, "exploitation");
    if (!exploitation.isEmpty()) {
        details.append("<b>Exploitation Method:</b><br/>")
               .append(escapeHtml(exploitation))
               .append("<br/><br/>");
    }

    String validation = SafeUtils.safeGetString(finding, "validation_steps");
    if (!validation.isEmpty()) {
        details.append("<b>Validation Steps:</b><br/>")
               .append(escapeHtml(validation))
               .append("<br/><br/>");
    }

    details.append("<b>Confidence Level:</b> ")
           .append(SafeUtils.safeGetString(finding, "confidence"))
           .append("<br/>")
           .append("<b>Severity Level:</b> ")
           .append(SafeUtils.safeGetString(finding, "severity"));

    details.append("</div>");
    return details.toString();
}

private String escapeHtml(String text) {
    if (text == null) return "";
    return text.replace("&", "&amp;")
              .replace("<", "&lt;")
              .replace(">", "&gt;")
              .replace("\"", "&quot;")
              .replace("'", "&#39;")
              .replace("\n", "<br/>");
}

private String generateVulnerabilityHash(JSONObject finding, HttpRequestResponse reqRes) {
    String vulnerability = SafeUtils.safeGetString(finding, "vulnerability");
    String location = SafeUtils.safeGetString(finding, "location");
    String url = reqRes.request().url();

    return String.format("%s:%s:%s",
        vulnerability.isEmpty() ? "unknown" : vulnerability,
        location.isEmpty() ? "unknown" : location,
        url == null ? "unknown" : url
    ).hashCode() + "";
}

private AuditIssueSeverity parseSeverity(String severity) {
    switch (severity.toUpperCase()) {
        case "HIGH": return AuditIssueSeverity.HIGH;
        case "MEDIUM": return AuditIssueSeverity.MEDIUM;
        case "LOW": return AuditIssueSeverity.LOW;
        default: return AuditIssueSeverity.INFORMATION;
    }
}

private AuditIssueConfidence parseConfidence(String confidence) {
    switch (confidence.toUpperCase()) {
        case "CERTAIN": return AuditIssueConfidence.CERTAIN;
        case "FIRM": return AuditIssueConfidence.FIRM;
        default: return AuditIssueConfidence.TENTATIVE;
    }
}

private String getSelectedModel() {
    String model = (String) modelDropdown.getSelectedItem();
    if ("Default".equals(model)) {
<<<<<<< HEAD
=======
        if (!new String(claudeKeyField.getPassword()).isEmpty()) return "claude-3-5-haiku-latest";
        if (!new String(openaiKeyField.getPassword()).isEmpty()) return "gpt-4o-mini"; // Set gpt-4o-mini as the default OpenAI model
        if (!new String(geminiKeyField.getPassword()).isEmpty()) return "gemini-1.5-flash";
>>>>>>> 713cd3d3
        String host = ollamaHostField.getText();
        if (host != null && !host.trim().isEmpty()) return "llama3";
    }
    return model;
}


private String getApiKeyForModel(String model) {
    String provider = MODEL_MAPPING.get(model);
    if (provider == null) {
        return null;
    }
    switch (provider) {
<<<<<<< HEAD
=======
        case "openai": return new String(openaiKeyField.getPassword());
        case "gemini": return new String(geminiKeyField.getPassword());
        case "claude": return new String(claudeKeyField.getPassword());
>>>>>>> 713cd3d3
        case "ollama": return ""; // no API key needed
        default: return null;
    }
}



private void showError(String message, Throwable error) {
    api.logging().logToError(message + ": " + error.getMessage());
    SwingUtilities.invokeLater(() -> 
        JOptionPane.showMessageDialog(mainPanel,
            message + "\n" + error.getMessage(),
            "Error",
            JOptionPane.ERROR_MESSAGE));
}

@Override
public AuditResult activeAudit(HttpRequestResponse baseRequestResponse, AuditInsertionPoint auditInsertionPoint) {
    // this extension doesn't implement active scanning (thank god)
    return AuditResult.auditResult(Collections.emptyList());
}

@Override
public AuditResult passiveAudit(HttpRequestResponse baseRequestResponse) {
    // this extension doesn't implement passive scanning (yet)
    return AuditResult.auditResult(Collections.emptyList());
}

@Override
public ConsolidationAction consolidateIssues(AuditIssue newIssue, AuditIssue existingIssue) {
    if (newIssue.name().equals(existingIssue.name()) &&
        newIssue.detail().equals(existingIssue.detail()) &&
        newIssue.severity().equals(existingIssue.severity())) {
        return ConsolidationAction.KEEP_EXISTING;
    }
    return ConsolidationAction.KEEP_BOTH;
}
}<|MERGE_RESOLUTION|>--- conflicted
+++ resolved
@@ -63,11 +63,7 @@
     private static final String EXTENSION_NAME = "AI Companion";
     private static final int MAX_RETRIES = 3;
     private static final int RETRY_DELAY_MS = 1000;
-<<<<<<< HEAD
     private static final String PREF_PREFIX = "ai_companion.";
-=======
-    private static final String PREF_PREFIX = "ai_auditor.";
->>>>>>> 713cd3d3
     private static final String DEFAULT_OLLAMA_HOST = "http://localhost:11434";
      
      private MontoyaApi api;
@@ -77,14 +73,8 @@
      
      // UI Components
      private JPanel mainPanel;
-<<<<<<< HEAD
+
     private JTextField ollamaHostField;
-=======
-     private JPasswordField openaiKeyField;
-     private JPasswordField geminiKeyField;
-     private JPasswordField claudeKeyField;
-     private JTextField ollamaHostField;
->>>>>>> 713cd3d3
      private JComboBox<String> modelDropdown;
      private JTextArea promptTemplateArea;
      private JButton saveButton;
@@ -94,18 +84,6 @@
      // Model Constants
      private static final Map<String, String> MODEL_MAPPING = new HashMap<String, String>() {{
         put("Default", "");
-<<<<<<< HEAD
-=======
-        put("gpt-4o", "openai");
-        put("gpt-4o-mini", "openai");
-        put("o1-preview", "openai");
-        put("o1-mini", "openai");
-        put("claude-3-opus-latest", "claude");
-        put("claude-3-5-sonnet-latest", "claude");
-        put("claude-3-5-haiku-latest", "claude");
-        put("gemini-1.5-pro", "gemini");
-        put("gemini-1.5-flash", "gemini");
->>>>>>> 713cd3d3
         put("llama3", "ollama");
     }};
     
@@ -185,52 +163,21 @@
         gbc.gridx = 2;
         settingsPanel.add(validateOllamaButton, gbc);
 
-<<<<<<< HEAD
+
         // Model Selection
         gbc.gridx = 0; gbc.gridy = 1;
         settingsPanel.add(new JLabel("AI Model:"), gbc);
         modelDropdown = new JComboBox<>(new String[]{
             "Default",
             "llama3"
-=======
-        // Ollama Host
-        gbc.gridx = 0; gbc.gridy = 3;
-        settingsPanel.add(new JLabel("Ollama Host:"), gbc);
-        ollamaHostField = new JTextField(40);
-        ollamaHostField.setText(DEFAULT_OLLAMA_HOST);
-        gbc.gridx = 1;
-        settingsPanel.add(ollamaHostField, gbc);
-        JButton validateOllamaButton = new JButton("Validate");
-        validateOllamaButton.addActionListener(e -> validateOllamaHost());
-        gbc.gridx = 2;
-        settingsPanel.add(validateOllamaButton, gbc);
-
-        // Model Selection
-        gbc.gridx = 0; gbc.gridy = 4;
-        settingsPanel.add(new JLabel("AI Model:"), gbc);
-        modelDropdown = new JComboBox<>(new String[]{
-            "Default",
-            "claude-3-opus-latest",
-            "claude-3-5-sonnet-latest",
-            "claude-3-5-haiku-latest",
-            "gemini-1.5-pro",
-            "gemini-1.5-flash",
-            "gpt-4o-mini",
-            "gpt-4o",
-            "o1-preview",
-            "o1-mini",
-            "llama3",
->>>>>>> 713cd3d3
+
         });
         gbc.gridx = 1;
         settingsPanel.add(modelDropdown, gbc);
 
         // Custom Prompt Template
-<<<<<<< HEAD
+
         gbc.gridx = 0; gbc.gridy = 2;
-=======
-        gbc.gridx = 0; gbc.gridy = 5;
->>>>>>> 713cd3d3
         settingsPanel.add(new JLabel("Prompt Template:"), gbc);
         promptTemplateArea = new JTextArea(5, 40);
         promptTemplateArea.setLineWrap(true);
@@ -247,11 +194,9 @@
                 saveSettings();
             }
         });
-<<<<<<< HEAD
+
         gbc.gridx = 1; gbc.gridy = 3;
-=======
-        gbc.gridx = 1; gbc.gridy = 6;
->>>>>>> 713cd3d3
+
         settingsPanel.add(saveButton, gbc);
 
         /* planned for future release
@@ -275,40 +220,20 @@
         api.logging().logToOutput("Starting saveSettings()...");
 
         try {
-<<<<<<< HEAD
+
             String ollamaHost = ollamaHostField.getText().trim();
 
             if (ollamaHost.isEmpty()) {
                 SwingUtilities.invokeLater(() -> {
                     JOptionPane.showMessageDialog(mainPanel,
                         "Please configure the Ollama host",
-=======
-            // Get API keys from UI fields
-            String openaiKey = new String(openaiKeyField.getPassword()).trim();
-            String geminiKey = new String(geminiKeyField.getPassword()).trim();
-            String claudeKey = new String(claudeKeyField.getPassword()).trim();
-            String ollamaHost = ollamaHostField.getText().trim();
-            
-            // Check if at least one valid provider is configured
-            if (openaiKey.isEmpty() && geminiKey.isEmpty() && claudeKey.isEmpty() && ollamaHost.isEmpty()) {
-                SwingUtilities.invokeLater(() -> {
-                    JOptionPane.showMessageDialog(mainPanel,
-                        "Please configure at least one provider",
->>>>>>> 713cd3d3
+
                         "Validation Error",
                         JOptionPane.WARNING_MESSAGE);
                 });
                 return;
             }
-<<<<<<< HEAD
-
-=======
-            
-            // Save using Montoya preferences
-            api.persistence().preferences().setString(PREF_PREFIX + "openai_key", openaiKey);
-            api.persistence().preferences().setString(PREF_PREFIX + "gemini_key", geminiKey);
-            api.persistence().preferences().setString(PREF_PREFIX + "claude_key", claudeKey);
->>>>>>> 713cd3d3
+
             api.persistence().preferences().setString(PREF_PREFIX + "ollama_host", ollamaHost);
             
             // Save selected model
@@ -326,11 +251,9 @@
             api.persistence().preferences().setLong(PREF_PREFIX + "last_save", System.currentTimeMillis());
             
             // Verify saves were successful
-<<<<<<< HEAD
+
             boolean allValid = verifySettings(ollamaHost);
-=======
-            boolean allValid = verifySettings(openaiKey, geminiKey, claudeKey, ollamaHost);
->>>>>>> 713cd3d3
+
             
             if (allValid) {
                 SwingUtilities.invokeLater(() -> {
@@ -352,45 +275,13 @@
         }
     }
     
-<<<<<<< HEAD
+
     private boolean verifySettings(String ollamaHost) {
         String verifyOllama = api.persistence().preferences().getString(PREF_PREFIX + "ollama_host");
         boolean valid = ollamaHost.equals(verifyOllama);
         if (!valid) {
             api.logging().logToError("Settings verification failed: Ollama host mismatch");
-=======
-    private boolean verifySettings(String openaiKey, String geminiKey, String claudeKey, String ollamaHost) {
-        boolean allValid = true;
-        StringBuilder errors = new StringBuilder();
-        
-        // Verify each key was saved correctly
-        String verifyOpenai = api.persistence().preferences().getString(PREF_PREFIX + "openai_key");
-        if (!openaiKey.equals(verifyOpenai)) {
-            allValid = false;
-            errors.append("OpenAI key verification failed\n");
-        }
-        
-        String verifyGemini = api.persistence().preferences().getString(PREF_PREFIX + "gemini_key"); 
-        if (!geminiKey.equals(verifyGemini)) {
-            allValid = false;
-            errors.append("Gemini key verification failed\n");
-        }
-        
-        String verifyClaude = api.persistence().preferences().getString(PREF_PREFIX + "claude_key");
-        if (!claudeKey.equals(verifyClaude)) {
-            allValid = false;
-            errors.append("Claude key verification failed\n");
-        }
-
-        String verifyOllama = api.persistence().preferences().getString(PREF_PREFIX + "ollama_host");
-        if (!ollamaHost.equals(verifyOllama)) {
-            allValid = false;
-            errors.append("Ollama host verification failed\n");
-        }
-        
-        if (!allValid) {
-            api.logging().logToError("Settings verification failed:\n" + errors.toString());
->>>>>>> 713cd3d3
+
         }
         return valid;
     }
@@ -404,13 +295,7 @@
         }
         
         try {
-<<<<<<< HEAD
-=======
-            // Load API keys
-            String openaiKey = api.persistence().preferences().getString(PREF_PREFIX + "openai_key");
-            String geminiKey = api.persistence().preferences().getString(PREF_PREFIX + "gemini_key");
-            String claudeKey = api.persistence().preferences().getString(PREF_PREFIX + "claude_key");
->>>>>>> 713cd3d3
+
             String ollamaHost = api.persistence().preferences().getString(PREF_PREFIX + "ollama_host");
             
             // Load selected model
@@ -426,13 +311,7 @@
             
             // Update UI components
             SwingUtilities.invokeLater(() -> {
-<<<<<<< HEAD
-=======
-                // Set API keys
-                openaiKeyField.setText(openaiKey != null ? openaiKey : "");
-                geminiKeyField.setText(geminiKey != null ? geminiKey : "");
-                claudeKeyField.setText(claudeKey != null ? claudeKey : "");
->>>>>>> 713cd3d3
+
                 ollamaHostField.setText(ollamaHost != null ? ollamaHost : DEFAULT_OLLAMA_HOST);
                 
                 // Set selected model
@@ -534,73 +413,10 @@
             } else {
                 JOptionPane.showMessageDialog(mainPanel, "Ollama host returned status " + code);
             }
-<<<<<<< HEAD
+
         } catch (Exception ex) {
             JOptionPane.showMessageDialog(mainPanel, "Error reaching Ollama host: " + ex.getMessage(), "Validation Error", JOptionPane.ERROR_MESSAGE);
-=======
-        } catch (Exception e) {
-            api.logging().logToError("Error validating API key: " + e.getMessage());
-            return false;
-        }
-    }
-    
-    
-    private void validateApiKey(String provider) {
-        String apiKey = "";
-        String endpoint = "";
-        String jsonBody = "";
-        boolean isValid = false;
-    
-        try {
-            switch (provider) {
-                case "openai":
-                    apiKey = openaiKeyField.getText();
-                    endpoint = "https://api.openai.com/v1/models";
-                    break;
-    
-                    case "gemini":
-                    apiKey = geminiKeyField.getText();
-                    endpoint = "https://generativelanguage.googleapis.com/v1beta/models/gemini-1.5-flash:generateContent?key=" + apiKey;
-                    jsonBody = "{"
-                             + "  \"contents\": ["
-                             + "    {\"parts\": [{\"text\": \"one plus one equals (respond with one integer only)\"}]}"
-                             + "  ]"
-                             + "}";
-                    break;
-                
-    
-                    case "claude":
-                    apiKey = claudeKeyField.getText();
-                    endpoint = "https://api.anthropic.com/v1/messages";
-                    jsonBody = "{"
-                             + "  \"model\": \"claude-3-5-sonnet-latest\","
-                             + "  \"max_tokens\": 1024,"
-                             + "  \"messages\": ["
-                             + "    {\"role\": \"user\", \"content\": \"one plus one equals (respond with one integer only)\"}"
-                             + "  ]"
-                             + "}";
-                    break;
-
-                case "ollama":
-                    validateOllamaHost();
-                    return;
-
-                default:
-                    JOptionPane.showMessageDialog(mainPanel, "Unknown provider: " + provider, "Validation Error", JOptionPane.ERROR_MESSAGE);
-                    return;
-            }
-    
-            // Validate API key
-            isValid = validateApiKeyWithEndpoint(apiKey, endpoint, jsonBody, provider);
-    
-            // Display result
-            String message = isValid ? provider + " API key is valid" : provider + " API key validation failed";
-            JOptionPane.showMessageDialog(mainPanel, message);
-    
-        } catch (Exception e) {
-            api.logging().logToError("Error validating API key for " + provider + ": " + e.getMessage());
-            JOptionPane.showMessageDialog(mainPanel, "Error validating API key: " + e.getMessage(), "Validation Error", JOptionPane.ERROR_MESSAGE);
->>>>>>> 713cd3d3
+
         }
     }
 
@@ -1162,12 +978,7 @@
 private String getSelectedModel() {
     String model = (String) modelDropdown.getSelectedItem();
     if ("Default".equals(model)) {
-<<<<<<< HEAD
-=======
-        if (!new String(claudeKeyField.getPassword()).isEmpty()) return "claude-3-5-haiku-latest";
-        if (!new String(openaiKeyField.getPassword()).isEmpty()) return "gpt-4o-mini"; // Set gpt-4o-mini as the default OpenAI model
-        if (!new String(geminiKeyField.getPassword()).isEmpty()) return "gemini-1.5-flash";
->>>>>>> 713cd3d3
+
         String host = ollamaHostField.getText();
         if (host != null && !host.trim().isEmpty()) return "llama3";
     }
@@ -1181,12 +992,6 @@
         return null;
     }
     switch (provider) {
-<<<<<<< HEAD
-=======
-        case "openai": return new String(openaiKeyField.getPassword());
-        case "gemini": return new String(geminiKeyField.getPassword());
-        case "claude": return new String(claudeKeyField.getPassword());
->>>>>>> 713cd3d3
         case "ollama": return ""; // no API key needed
         default: return null;
     }
