--- conflicted
+++ resolved
@@ -66,12 +66,7 @@
         this.rateLimiters = new HashMap<>();
         
         // Initialize rate limiters
-<<<<<<< HEAD
-=======
-        rateLimiters.put("openai", new RateLimiter(50, 60));    // 50 requests per minute
-        rateLimiters.put("claude", new RateLimiter(100, 60)); // 100 requests per minute
-        rateLimiters.put("gemini", new RateLimiter(60, 60));    // 60 requests per minute
->>>>>>> 713cd3d3
+
         rateLimiters.put("ollama", new RateLimiter(60, 60));    // 60 requests per minute
 
         this.executor = new ThreadPoolExecutor(
